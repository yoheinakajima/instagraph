import argparse
import json
import logging
import os
import re

import instructor
import openai
import requests
from bs4 import BeautifulSoup
from dotenv import load_dotenv
from flask import Flask, jsonify, render_template, request
from graphviz import Digraph

from drivers.driver import Driver
from drivers.falkordb import FalkorDB
from drivers.neo4j import Neo4j
from models import KnowledgeGraph

instructor.patch()

load_dotenv()

app = Flask(__name__)

# Set your OpenAI API key
openai.api_key = os.getenv("OPENAI_API_KEY")
response_data = ""

# If a Graph database set, then driver is used to store information
driver: Driver | None = None


# Function to scrape text from a website


def scrape_text_from_url(url):
    response = requests.get(url)
    if response.status_code != 200:
        return "Error: Could not retrieve content from URL."
    soup = BeautifulSoup(response.text, "html.parser")
    paragraphs = soup.find_all("p")
    text = " ".join([p.get_text() for p in paragraphs])
    logging.info("web scrape done")
    return text


# Function to check user plan


def check_if_free_plan():
    """
    receive USER_PLAN from .env.
    Added default None, as this project won't be in free plan in production mode.

    Returns:
        bool: _description_
    """
    return os.environ.get("USER_PLAN", None) == "free"


# Rate limiting


@app.after_request
def add_header(response):
    """
    add response header if free plan.

    Args:
        response (_type_): _description_

    Returns:
        _type_: _description_
    """
    if check_if_free_plan():
        response.headers["Retry-After"] = 20
    return response


def correct_json(json_str):
    """
    Corrects the JSON response from OpenAI to be valid JSON by removing trailing commas
    """
    while ",\s*}" in json_str or ",\s*]" in json_str:  # noqa: W605
        json_str = re.sub(r",\s*}", "}", json_str)
        json_str = re.sub(r",\s*]", "]", json_str)

    try:
        return json.loads(json_str)
    except json.JSONDecodeError as e:
        logging.error(
            "SanitizationError: %s for JSON: %s", str(e), json_str, exc_info=True
        )
        return None


@app.route("/get_response_data", methods=["POST"])
def get_response_data():
    global response_data
    user_input = request.json.get("user_input", "")
    if not user_input:
        return jsonify({"error": "No input provided"}), 400
    if user_input.startswith("http"):
        user_input = scrape_text_from_url(user_input)

    if user_input.startswith("+"):
        prompt = "\n".join(
            [
                "Please update the knowledge graph based on the instruction.",
                json.dumps(
                    dict(instruction=user_input[1:], knowledge_graph=response_data)
                ),
            ]
        )
    else:
        prompt = f"Help me understand following by describing as a detailed knowledge graph: {user_input}"

    logging.info("starting openai call: %s", prompt)
    try:
        completion: KnowledgeGraph = openai.ChatCompletion.create(
            model="gpt-3.5-turbo-16k",
            messages=[
                {
                    "role": "user",
                    "content": prompt,
                }
            ],
            response_model=KnowledgeGraph,
        )

        # Its now a dict, no need to worry about json loading so many times
        response_data = completion.model_dump()

        # copy "from_" prop to "from" prop on all edges
        edges = response_data["edges"]

        def _restore(e):
            e["from"] = e["from_"]
            return e

        response_data["edges"] = [_restore(e) for e in edges]

    except openai.error.RateLimitError as e:
        # request limit exceeded or something.
        logging.warning("%s", e)
        return jsonify({"error": "rate limitation"}), 429
    except Exception as e:
        # general exception handling
        logging.error("%s", e)
        return jsonify({"error": "unknown error"}), 400

    try:
        if driver:
            results = driver.get_response_data(response_data)
<<<<<<< HEAD
            print("Results from Graph:", results)
=======
            logging.info("Results from Graph:", results)
>>>>>>> 2edd470c

    except Exception as e:
        logging.error("An error occurred during the Graph operation: %s", e)
        return (
            jsonify(
                {"error": "An error occurred during the Graph operation: {}".format(e)}
            ),
            500,
        )

    return response_data, 200


# Function to visualize the knowledge graph using Graphviz
@app.route("/graphviz", methods=["POST"])
def visualize_knowledge_graph_with_graphviz():
    global response_data
    dot = Digraph(comment="Knowledge Graph")
    response_dict = response_data
    # Add nodes to the graph
    for node in response_dict.get("nodes", []):
        dot.node(node["id"], f"{node['label']} ({node['type']})")

    # Add edges to the graph
    for edge in response_dict.get("edges", []):
        dot.edge(edge["from"], edge["to"], label=edge["relationship"])

    # Render and visualize
    dot.render("knowledge_graph.gv", view=False)
    # Render to PNG format and save it
    dot.format = "png"
    dot.render("static/knowledge_graph", view=False)

    # Construct the URL pointing to the generated PNG
    png_url = f"{request.url_root}static/knowledge_graph.png"

    return jsonify({"png_url": png_url}), 200


@app.route("/get_graph_data", methods=["POST"])
def get_graph_data():
    try:
        if driver:
            (nodes, edges) = driver.get_graph_data()
        else:
            global response_data
            # print(response_data)
            response_dict = response_data
            # Assume response_data is global or passed appropriately
            nodes = [
                {
                    "data": {
                        "id": node["id"],
                        "label": node["label"],
                        "color": node.get("color", "defaultColor"),
                    }
                }
                for node in response_dict["nodes"]
            ]
            edges = [
                {
                    "data": {
                        "source": edge["from"],
                        "target": edge["to"],
                        "label": edge["relationship"],
                        "color": edge.get("color", "defaultColor"),
                    }
                }
                for edge in response_dict["edges"]
            ]
        return jsonify({"elements": {"nodes": nodes, "edges": edges}})
    except Exception:
        return jsonify({"elements": {"nodes": [], "edges": []}})


@app.route("/get_graph_history", methods=["GET"])
def get_graph_history():
    try:
        page = request.args.get("page", default=1, type=int)
        per_page = 10
        skip = (page - 1) * per_page

        result = (
            driver.get_graph_history(skip, per_page)
            if driver
            else {
                "graph_history": [],
                "error": "Graph driver not initialized",
                "graph": False,
            }
        )
        return jsonify(result)
    except Exception as e:
        logging.error("%s", e)
        return jsonify({"error": str(e), "graph": driver is not None}), 500


@app.route("/")
def index():
    return render_template("index.html")


if __name__ == "__main__":
    parser = argparse.ArgumentParser(description="InstaGraph")
    parser.add_argument("--debug", action="store_true")
    parser.add_argument("--port", type=int, dest="port_num", default=8080)
    parser.add_argument("--graph", type=str, dest="graph_db", default="neo4j")

    args = parser.parse_args()
    port = args.port_num
    graph = args.graph_db

    match graph.lower():
        case "neo4j":
            driver = Neo4j()
        case "falkordb":
            driver = FalkorDB()
        case _:
            # Default try to connect to Neo4j for backward compatibility
            try:
                driver = Neo4j()
            except Exception:
                driver = None

    if args.debug:
        app.run(debug=True, host="0.0.0.0", port=port)
    else:
        app.run(host="0.0.0.0", port=port)<|MERGE_RESOLUTION|>--- conflicted
+++ resolved
@@ -153,11 +153,7 @@
     try:
         if driver:
             results = driver.get_response_data(response_data)
-<<<<<<< HEAD
-            print("Results from Graph:", results)
-=======
             logging.info("Results from Graph:", results)
->>>>>>> 2edd470c
 
     except Exception as e:
         logging.error("An error occurred during the Graph operation: %s", e)
